import numpy as np
import hmvec as hm
import tools as tls
import second_bispec_bias_stuff as sbbs #FIXME:remove this when the secondary bispectrum bias is properly incorporated
import quicklens as ql

class hm_framework:
    """ Set the halo model parameters """
    def __init__(self, lmax_out=3000, m_min=2e13, m_max=5e16, nMasses=30, z_min=0.07, z_max=3, nZs=30, k_min = 1e-4,\
<<<<<<< HEAD
                 k_max=10, nks=1001, mass_function='sheth-torman', mdef='vir', cosmoParams=None):
=======
                 k_max=10, nks=1001, mass_function='sheth-torman', mdef='vir', cosmoParams=None, xmax=5, nxs=40000):
>>>>>>> d0d30091
        """ Inputs:
                * lmax_out = int. Maximum multipole at which to return the lensing reconstruction
                * m_min = Minimum virial mass for the halo model calculation
                * m_max = Maximum virial mass for the halo model calculation (bot that massCut_Mvir will overide this)
                * nMasses = Integer. Number of steps in mass for the integrals
                * z_min = Minimum redshift for the halo model calc
                * z_max = Maximum redshift for the halo model calc
                * nZs = Integer. Number of steps in redshift for the integrals
                * k_min = Minimum k for the halo model calc
                * k_max = Maximum k for the halo model calc
                * nks = Integer. Number of steps in k for the integrals
                * mass_function = String. Halo mass function to use. Must be coded into hmvec
                * mdef = String. Mass definition. Must be defined in hmvec for the chosen mass_function
                * cosmoParams = Dictionary of cosmological parameters to initialised HaloModel hmvec object
                * xmax = Float. Electron pressure profile integral xmax
                * nxs = Integer. Electron pressure profile integral number of x's
        """
        self.lmax_out = lmax_out
        self.nMasses = nMasses
        self.m_min = m_min
        self.m_max = m_max
        self.z_min = z_min
        self.z_max = z_max
        self.nZs = nZs
        self.mass_function = mass_function
        self.mdef = mdef
        zs = np.linspace(z_min,z_max,nZs) # redshifts
        ms = np.geomspace(m_min,m_max,nMasses) # masses
        ks = np.geomspace(k_min,k_max,nks) # wavenumbers
        self.T_CMB = 2.7255e6
        self.nZs = nZs
        self.nxs = nxs
        self.xmax = xmax
        self.cosmoParams = cosmoParams

        self.hcos = hm.HaloModel(zs,ks,ms=ms,mass_function=mass_function,params=cosmoParams,mdef=mdef)
        self.hcos.add_battaglia_pres_profile("y",family="pres",xmax=xmax,nxs=nxs)
        self.hcos.set_cibParams('planck13')

        self.ms_rescaled = self.hcos.ms[...]/self.hcos.rho_matter_z(0)

    def __str__(self):
        """ Print out halo model calculator properties """
        m_min = '{:.2e}'.format(self.m_min)
        m_max = '{:.2e}'.format(self.m_max)
        z_min = '{:.2f}'.format(self.z_min)
        z_max = '{:.2f}'.format(self.z_max)

        return 'M_min: ' + m_min + '  M_max: ' + m_max + '  n_Masses: '+ str(self.nMasses) + '\n' + '  z_min: ' + z_min + '  z_max: ' + z_max + '  n_zs: ' + str(self.nZs) +  '\n' +'  Mass function: ' + self.mass_function + '  Mass definition: ' + self.mdef

    def get_consistency(self, exp):
        """
        Calculate consistency relation for 2-halo term given some mass cut
        Input:
            * exp = a qest.experiment object
        """
        mMask = np.ones(self.nMasses)
        mMask[exp.massCut<self.hcos.ms]=0

        # This is an adhoc fix for the large scales. Perhaps not needed here.
        # Essentially the one halo terms are flat on large scales, this means the as k->0 you are dominated by these
        # terms rather than the two halo term, which tends to P_lin (for the matter halo model)
        # The consistency term should just subtract this off.
        # I have removed this for now as i think it is likley subdomiant
        self.consistency =  np.trapz(self.hcos.nzm*self.hcos.bh*self.hcos.ms/self.hcos.rho_matter_z(0)*mMask,self.hcos.ms, axis=-1)

    def get_tsz_bias(self, exp, fftlog_way=True, get_secondary_bispec_bias=False, bin_width_out=30, bin_width_out_second_bispec_bias=1000):
        """
        Calculate the tsz biases given an "experiment" object (defined in qest.py)
        Input:
            * exp = a qest.experiment object
            * (optional) fftlog_way = Boolean. If true, use 1D fftlog reconstructions, otherwise use 2D quicklens
            * (optional) get_secondary_bispec_bias = False. Compute and return the secondary bispectrum bias (slow)
            * (optional) bin_width_out = int. Bin width of the output lensing reconstruction
            * (optional) bin_width_out_second_bispec_bias = int. Bin width of the output secondary bispectrum bias
        """
        hcos = self.hcos
        self.get_consistency(exp)

        # Output ells
        ells_out = np.arange(self.lmax_out+1)
        if not fftlog_way:
            lbins = np.arange(1,self.lmax_out+1,bin_width_out)

        if get_secondary_bispec_bias:
            lbins_second_bispec_bias = np.arange(1,self.lmax_out+1,bin_width_out_second_bispec_bias)
            conversion_factor_second_bispec_bias = np.nan_to_num(1 / (0.5 * lbins_second_bispec_bias * (lbins_second_bispec_bias + 1)))

        nx = self.lmax_out+1 if fftlog_way else exp.pix.nx

        # The one and two halo bias terms -- these store the integrand to be integrated over z.
        # Dimensions depend on method
        oneHalo_4pt = np.zeros([nx,self.nZs])+0j if fftlog_way else np.zeros([nx,nx,self.nZs])+0j
        twoHalo_4pt = np.zeros([nx,self.nZs])+0j if fftlog_way else np.zeros([nx,nx,self.nZs])+0j
        oneHalo_cross = np.zeros([nx,self.nZs])+0j if fftlog_way else np.zeros([nx,nx,self.nZs])+0j
        twoHalo_cross = np.zeros([nx,self.nZs])+0j if fftlog_way else np.zeros([nx,nx,self.nZs])+0j
        oneHalo_second_bispec = np.zeros([len(lbins_second_bispec_bias),self.nZs])+0j

        for i,z in enumerate(hcos.zs):
            #Temporary storage
            integrand_oneHalo_4pt = np.zeros([nx,self.nMasses])+0j if fftlog_way else np.zeros([nx,nx,self.nMasses])+0j
            integrand_oneHalo_cross =np.zeros([nx,self.nMasses])+0j if fftlog_way else np.zeros([nx,nx,self.nMasses])+0j
            integrand_twoHalo_2g = np.zeros([nx,self.nMasses])+0j if fftlog_way else np.zeros([nx,nx,self.nMasses])+0j
            integrand_twoHalo_1g = np.zeros([nx,self.nMasses])+0j if fftlog_way else np.zeros([nx,nx,self.nMasses])+0j
            integrand_oneHalo_second_bispec = np.zeros([len(lbins_second_bispec_bias),self.nMasses])+0j

            # M integral.
            for j,m in enumerate(hcos.ms):
                if m> exp.massCut: continue
                y = tls.pkToPell(hcos.comoving_radial_distance(hcos.zs[i]),hcos.ks,hcos.pk_profiles['y'][i,j]\
                                 *(1-np.exp(-(hcos.ks/hcos.p['kstar_damping']))), ellmax=exp.lmax)
                # Get the kappa map
                kap = tls.pkToPell(hcos.comoving_radial_distance(hcos.zs[i]),hcos.ks,hcos.uk_profiles['nfw'][i,j]\
                                   *hcos.lensing_window(hcos.zs[i],1100.), ellmax=self.lmax_out)
                kfft = kap*self.ms_rescaled[j] if fftlog_way else ql.spec.cl2cfft(kap,exp.pix).fft*self.ms_rescaled[j]

                phi_estimate_cfft = exp.get_TT_qe(fftlog_way, ells_out, y,y)

                # Accumulate the integrands
                integrand_oneHalo_cross[...,j] = phi_estimate_cfft*np.conjugate(kfft)*hcos.nzm[i,j]
                integrand_oneHalo_4pt[...,j] = phi_estimate_cfft*np.conjugate(phi_estimate_cfft) * hcos.nzm[i,j]
                integrand_twoHalo_1g[...,j] = np.conjugate(kfft)*hcos.nzm[i,j]*hcos.bh[i,j]
                integrand_twoHalo_2g[...,j] = phi_estimate_cfft*hcos.nzm[i,j]*hcos.bh[i,j]

                if get_secondary_bispec_bias:
                    # Temporary secondary bispectrum bias stuff
                    # The part with the nested lensing reconstructions
                    # FIXME: currently the following is incompatible with fftlog_way=False (bc of kfft, conversion_factor, etc)
                    secondary_bispec_bias_reconstructions = sbbs.get_secondary_bispec_bias(lbins_second_bispec_bias, exp, y, kfft)
                    integrand_oneHalo_second_bispec[..., j] = secondary_bispec_bias_reconstructions
                    # FIXME:add the 2-halo term. Should be easy.

            # Perform the m integrals
            oneHalo_4pt[...,i]=np.trapz(integrand_oneHalo_4pt,hcos.ms,axis=-1)
            oneHalo_cross[...,i]=np.trapz(integrand_oneHalo_cross,hcos.ms,axis=-1)
            oneHalo_second_bispec[...,i]=np.trapz(integrand_oneHalo_second_bispec,hcos.ms,axis=-1)

            # This is the two halo term. P_k times the M integrals
            pk = tls.pkToPell(hcos.comoving_radial_distance(hcos.zs[i]),hcos.ks,hcos.Pzk[i], ellmax=self.lmax_out)
            if not fftlog_way:
                pk = ql.spec.cl2cfft(pk, exp.pix).fft

            twoHalo_4pt[...,i]=np.trapz(integrand_twoHalo_2g,hcos.ms,axis=-1)**2 *pk
            tmpCorr =np.trapz(integrand_twoHalo_1g,hcos.ms,axis=-1)
            twoHalo_cross[...,i]=np.trapz(integrand_twoHalo_2g,hcos.ms,axis=-1)\
                                 *(tmpCorr + hcos.lensing_window(hcos.zs,1100.)[i]\
                                   - hcos.lensing_window(hcos.zs[i],1100.)*self.consistency[i])*pk#

        # Convert the NFW profile in the cross bias from kappa to phi
        conversion_factor = np.nan_to_num(1 / (0.5 * ells_out*(ells_out+1) )) if fftlog_way else ql.spec.cl2cfft(np.nan_to_num(1 / (0.5 * np.arange(self.lmax_out+1)*(np.arange(self.lmax_out+1)+1) )),exp.pix).fft

        # Integrate over z
        exp.biases['tsz']['trispec']['1h'] = tls.scale_sz(exp.freq_GHz)**4 * self.T_CMB**4 \
                                             * np.trapz(oneHalo_4pt*hcos.comoving_radial_distance(hcos.zs)**-6\
                                                        *(hcos.h_of_z(hcos.zs)**3),hcos.zs,axis=-1)
        exp.biases['tsz']['trispec']['2h'] = tls.scale_sz(exp.freq_GHz)**4 * self.T_CMB**4 \
                                             * np.trapz(twoHalo_4pt*hcos.comoving_radial_distance(hcos.zs)**-6\
                                                        *(hcos.h_of_z(hcos.zs)**3),hcos.zs,axis=-1)
        exp.biases['tsz']['prim_bispec']['1h'] = 2*conversion_factor * tls.scale_sz(exp.freq_GHz)**2 * self.T_CMB**2 \
                                                 * np.trapz(oneHalo_cross*1./hcos.comoving_radial_distance(hcos.zs)**4\
                                                            *(hcos.h_of_z(hcos.zs)**2),hcos.zs,axis=-1)
        exp.biases['tsz']['prim_bispec']['2h'] = 2*conversion_factor * tls.scale_sz(exp.freq_GHz)**2 * self.T_CMB**2 \
                                                 * np.trapz(twoHalo_cross*1./hcos.comoving_radial_distance(hcos.zs)**4\
                                                            *(hcos.h_of_z(hcos.zs)**2),hcos.zs,axis=-1)
        # FIXME: check the prefactors here
        exp.biases['tsz']['second_bispec']['1h'] = conversion_factor_second_bispec_bias * tls.scale_sz(
            exp.freq_GHz) ** 2 * self.T_CMB ** 2 * np.trapz( oneHalo_second_bispec * 1.\
                                                             / hcos.comoving_radial_distance(hcos.zs) ** 4\
                                                             * (hcos.h_of_z(hcos.zs) ** 2), hcos.zs, axis=-1)
        exp.biases['second_bispec_bias_ells'] = lbins_second_bispec_bias

        if fftlog_way:
            exp.biases['ells'] = np.arange(self.lmax_out+1)
            return
        else:
            exp.biases['ells'] = ql.maps.cfft(exp.nx,exp.dx,fft=exp.biases['tsz']['trispec']['1h']).get_ml(lbins).ls
            exp.biases['tsz']['trispec']['1h'] = ql.maps.cfft(exp.nx,exp.dx,fft=exp.biases['tsz']['trispec']['1h']).get_ml(lbins).specs['cl']
            exp.biases['tsz']['trispec']['2h'] = ql.maps.cfft(exp.nx,exp.dx,fft=exp.biases['tsz']['trispec']['2h']).get_ml(lbins).specs['cl']
            exp.biases['tsz']['prim_bispec']['1h'] = ql.maps.cfft(exp.nx,exp.dx,fft=exp.biases['tsz']['prim_bispec']['1h']).get_ml(lbins).specs['cl']
            exp.biases['tsz']['prim_bispec']['2h'] = ql.maps.cfft(exp.nx,exp.dx,fft=exp.biases['tsz']['prim_bispec']['2h']).get_ml(lbins).specs['cl']
            return

    def get_tsz_ps(self, exp):
        """
        Calculate the tSZ power spectrum
        Input:
            * exp = a qest.experiment object
        """
        hcos = self.hcos

        # Output ells
        ells_out = np.arange(self.lmax_out+1)

        nx = self.lmax_out+1

        # The one and two halo bias terms -- these store the integrand to be integrated over z
        oneHalo_ps_tz = np.zeros([nx,self.nZs])+0j
        for i,z in enumerate(hcos.zs):
            #Temporary storage
            integrand_oneHalo_ps_tSZ = np.zeros([nx,self.nMasses])+0j

            # M integral.
            for j,m in enumerate(hcos.ms):
                if m> exp.massCut: continue
                #project the galaxy profiles
                y = tls.pkToPell(hcos.comoving_radial_distance(hcos.zs[i]),hcos.ks,hcos.pk_profiles['y'][i,j]\
                                 *(1-np.exp(-(hcos.ks/hcos.p['kstar_damping']))), ellmax=self.lmax_out)
                # Accumulate the integrands
                integrand_oneHalo_ps_tSZ[:,j] = y*np.conjugate(y)*hcos.nzm[i,j]

                # Perform the m integrals
            oneHalo_ps_tz[:,i]=np.trapz(integrand_oneHalo_ps_tSZ,hcos.ms,axis=-1)

        # Integrate over z
        ps_oneHalo_tSZ = self.T_CMB**2 * np.trapz( oneHalo_ps_tz * 1. / hcos.comoving_radial_distance(hcos.zs) ** 2\
                                                   * (hcos.h_of_z(hcos.zs)), hcos.zs, axis=-1)

        # ToDo: implement 2 halo term for tSZ PS tests
        ps_twoHalo_tSZ = np.zeros(ps_oneHalo_tSZ.shape)
        return ps_oneHalo_tSZ, ps_twoHalo_tSZ

    def get_cib_bias(self, exp, fftlog_way=True, bin_width_out=30):
        """
        Calculate the CIB biases given an "experiment" object (defined in qest.py)
        Input:
            * exp = a qest.experiment object
            * (optional) fftlog_way = Boolean. If true, use 1D fftlog reconstructions, otherwise use 2D qiucklens
            * (optional) bin_width_out = int. Bin width of the output lensing reconstruction
        """
        autofreq = np.array([[exp.freq_GHz], [exp.freq_GHz]], dtype=np.double)   *1e9    #Ghz
        hcos = self.hcos
        self.get_consistency(exp)

        # Output ells
        ells_out = np.arange(self.lmax_out+1)
        if not fftlog_way:
            lbins = np.arange(1,self.lmax_out+1,bin_width_out)

        nx = self.lmax_out+1 if fftlog_way else exp.nx

        # The one and two halo bias terms -- these store the integrand to be integrated over z
        oneHalo_4pt = np.zeros([nx,self.nZs])+0j if fftlog_way else np.zeros([nx,nx,self.nZs])+0j
        twoHalo_4pt = np.zeros([nx,self.nZs])+0j if fftlog_way else np.zeros([nx,nx,self.nZs])+0j
        oneHalo_cross = np.zeros([nx,self.nZs])+0j if fftlog_way else np.zeros([nx,nx,self.nZs])+0j
        twoHalo_cross = np.zeros([nx,self.nZs])+0j if fftlog_way else np.zeros([nx,nx,self.nZs])+0j

        for i,z in enumerate(hcos.zs):
            #Temporary storage
            integrand_oneHalo_4pt = np.zeros([nx,self.nMasses])+0j if fftlog_way else np.zeros([nx,nx,self.nMasses])+0j
            integrand_oneHalo_cross = np.zeros([nx,self.nMasses])+0j if fftlog_way else np.zeros([nx,nx,self.nMasses])+0j
            integrand_twoHalo_2g = np.zeros([nx,self.nMasses])+0j if fftlog_way else np.zeros([nx,nx,self.nMasses])+0j
            integrand_twoHalo_1g = np.zeros([nx,self.nMasses])+0j if fftlog_way else np.zeros([nx,nx,self.nMasses])+0j

            # M integral.
            for j,m in enumerate(hcos.ms):
                if m> exp.massCut: continue
                 #project the galaxy profiles
                g_central = tls.pkToPell(hcos.comoving_radial_distance(hcos.zs[i]),hcos.ks,hcos._get_fcen(autofreq[0])[i,j]*\
                             (1-np.exp(-(hcos.ks/hcos.p['kstar_damping']))), ellmax=exp.lmax)
                g_sat = tls.pkToPell(hcos.comoving_radial_distance(hcos.zs[i]),hcos.ks,\
                                     hcos._get_fsat(autofreq[0], cibinteg='trap', satmf='Tinker')[i,j] \
                                     * hcos.uk_profiles['nfw'][i,j]*\
                             (1-np.exp(-(hcos.ks/hcos.p['kstar_damping']))), ellmax=exp.lmax)
                g = tls.pkToPell(hcos.comoving_radial_distance(hcos.zs[i]),hcos.ks, hcos.uk_profiles['nfw'][i,j]*\
                             (1-np.exp(-(hcos.ks/hcos.p['kstar_damping']))), ellmax=exp.lmax)

                phi_estimate_cfft_central = exp.get_TT_qe(fftlog_way, ells_out, g_central, np.ones(g_central.shape))# for 1h trisp -- one leg is a central
                phi_estimate_cfft_sat = exp.get_TT_qe(fftlog_way, ells_out, g_sat, g_sat)# for 1h trisp -- all legs are satellites
                phi_estimate_cfft_cen_and_sat =  exp.get_TT_qe(fftlog_way, ells_out, g_central, g_sat)

                # Get the kappa map
                kap = tls.pkToPell(hcos.comoving_radial_distance(hcos.zs[i]),hcos.ks,hcos.uk_profiles['nfw'][i,j]\
                                   *hcos.lensing_window(hcos.zs[i],1100.), ellmax=self.lmax_out)
                kfft = kap*self.ms_rescaled[j] if fftlog_way else ql.spec.cl2cfft(kap,exp.pix).fft*self.ms_rescaled[j]
                # Accumulate the integrands
                integrand_oneHalo_cross[...,j] = (phi_estimate_cfft_sat + 2*phi_estimate_cfft_cen_and_sat)\
                                                 *np.conjugate(kfft)*hcos.nzm[i,j]
                integrand_oneHalo_4pt[...,j] = (3*phi_estimate_cfft_sat*np.conjugate(phi_estimate_cfft_cen_and_sat) \
                                                + phi_estimate_cfft_sat*np.conjugate(phi_estimate_cfft_sat)) * hcos.nzm[i,j]
                # FIXME! The 2h term below only has one factor of u in the coupling involving centrals. should it have two?
                integrand_twoHalo_2g[...,j] = (2*phi_estimate_cfft_cen_and_sat + phi_estimate_cfft_sat)*hcos.nzm[i,j]*hcos.bh[i,j]
                integrand_twoHalo_1g[...,j] = np.conjugate(kfft)*hcos.nzm[i,j]*hcos.bh[i,j]

            # Perform the m integrals
            oneHalo_4pt[...,i]=np.trapz(integrand_oneHalo_4pt,hcos.ms,axis=-1)
            oneHalo_cross[...,i]=np.trapz(integrand_oneHalo_cross,hcos.ms,axis=-1)

            # This is the two halo term. P_k times the M integrals
            pk = tls.pkToPell(hcos.comoving_radial_distance(hcos.zs[i]),hcos.ks,hcos.Pzk[i], ellmax=self.lmax_out)
            if not fftlog_way:
                pk = ql.spec.cl2cfft(pk, exp.pix).fft

            twoHalo_4pt[...,i]=np.trapz(integrand_twoHalo_2g,hcos.ms,axis=-1)**2 *pk

            tmpCorr =np.trapz(integrand_twoHalo_1g,hcos.ms,axis=-1)
            twoHalo_cross[...,i]=np.trapz(integrand_twoHalo_2g,hcos.ms,axis=-1)\
                                 *(tmpCorr + hcos.lensing_window(hcos.zs,1100.)[i] - hcos.lensing_window(hcos.zs[i],1100.)\
                                   *self.consistency[i])*pk#


        # Convert the NFW profile in the cross bias from kappa to phi
        conversion_factor = np.nan_to_num(1 / (0.5 * ells_out*(ells_out+1) )) if fftlog_way else ql.spec.cl2cfft(np.nan_to_num(1 / (0.5 * np.arange(self.lmax_out+1)*(np.arange(self.lmax_out+1)+1) )),exp.pix).fft

        # Integrate over z
        exp.biases['cib']['trispec']['1h'] =  np.trapz(oneHalo_4pt*(1+hcos.zs)**-4 * hcos.comoving_radial_distance(hcos.zs)**-6*(hcos.h_of_z(hcos.zs)**-1),hcos.zs,axis=-1)
        exp.biases['cib']['trispec']['2h'] = np.trapz(twoHalo_4pt*(1+hcos.zs)**-4*hcos.comoving_radial_distance(hcos.zs)**-6*(hcos.h_of_z(hcos.zs)**-1),hcos.zs,axis=-1)
        exp.biases['cib']['prim_bispec']['1h'] = conversion_factor * np.trapz(oneHalo_cross*(1+hcos.zs)**-3*1./hcos.comoving_radial_distance(hcos.zs)**4,hcos.zs,axis=-1)
        exp.biases['cib']['prim_bispec']['2h'] = conversion_factor * np.trapz(twoHalo_cross*(1+hcos.zs)**-3*1./hcos.comoving_radial_distance(hcos.zs)**4,hcos.zs,axis=-1)

        if fftlog_way:
            exp.biases['ells'] = np.arange(self.lmax_out+1)
            return
        else:
            exp.biases['ells'] = ql.maps.cfft(exp.nx,exp.dx,fft=exp.biases['cib']['trispec']['1h']).get_ml(lbins).ls
            exp.biases['cib']['trispec']['1h'] = ql.maps.cfft(exp.nx,exp.dx,fft=exp.biases['cib']['trispec']['1h']).get_ml(lbins).specs['cl']
            exp.biases['cib']['trispec']['2h'] = ql.maps.cfft(exp.nx,exp.dx,fft=exp.biases['cib']['trispec']['2h']).get_ml(lbins).specs['cl']
            exp.biases['cib']['prim_bispec']['1h'] = ql.maps.cfft(exp.nx,exp.dx,fft=exp.biases['cib']['prim_bispec']['1h']).get_ml(lbins).specs['cl']
            exp.biases['cib']['prim_bispec']['2h'] = ql.maps.cfft(exp.nx,exp.dx,fft=exp.biases['cib']['prim_bispec']['2h']).get_ml(lbins).specs['cl']
            return

    def get_cib_ps(self, exp):
        """
        Calculate the CIB power spectrum
        Input:
            * exp = a qest.experiment object
        """
        autofreq = np.array([[exp.freq_GHz], [exp.freq_GHz]], dtype=np.double)   *1e9    #Ghz
        hcos = self.hcos

        gal_prof_square = hcos._get_cib_square(autofreq, satflag=True, cibinteg='trap', satmf='Tinker')
        gal_prof = hcos._get_cib(autofreq[0], satflag=True, cibinteg='trap', satmf='Tinker')

        # Output ells
        ells_out = np.arange(self.lmax_out+1)

        nx = self.lmax_out+1

        # The one and two halo bias terms -- these store the integrand to be integrated over z
        oneHalo_ps = np.zeros([nx,self.nZs])+0j
        twoHalo_ps = np.zeros([nx,self.nZs])+0j
        for i,z in enumerate(hcos.zs):
            #Temporary storage
            integrand_oneHalo_ps = np.zeros([nx,self.nMasses])+0j
            integrand_twoHalo_2g = np.zeros([nx, self.nMasses]) + 0j

            # M integral.
            for j,m in enumerate(hcos.ms):
                if m> exp.massCut: continue
                #project the galaxy profiles
                g_square = tls.pkToPell(hcos.comoving_radial_distance(hcos.zs[i]), hcos.ks,
                                    gal_prof_square[i, j] * (1 - np.exp(-(hcos.ks / hcos.p['kstar_damping']))),
                                    ellmax=self.lmax_out)
                g = tls.pkToPell(hcos.comoving_radial_distance(hcos.zs[i]), hcos.ks,
                             gal_prof[i, j] * (1 - np.exp(-(hcos.ks / hcos.p['kstar_damping']))), ellmax=self.lmax_out)
                # Accumulate the integrands
                integrand_oneHalo_ps[:, j] = g_square * hcos.nzm[i, j]
                integrand_twoHalo_2g[:, j] = g * hcos.nzm[i, j] * hcos.bh[i, j]

                # Perform the m integrals
            oneHalo_ps[:, i] = np.trapz(integrand_oneHalo_ps, hcos.ms, axis=-1)
            # This is the two halo term. P_k times the M integrals
            pk = tls.pkToPell(hcos.comoving_radial_distance(hcos.zs[i]), hcos.ks, hcos.Pzk[i], ellmax=self.lmax_out)
            twoHalo_ps[:, i] = np.trapz(integrand_twoHalo_2g, hcos.ms, axis=-1) ** 2 * pk

        # Integrate over z
        clCIBCIB_oneHalo_ps = np.trapz(
            oneHalo_ps * (1 + hcos.zs) ** -2 * hcos.comoving_radial_distance(hcos.zs) ** -2 * (hcos.h_of_z(hcos.zs) ** -1),
            hcos.zs, axis=-1)
        clCIBCIB_twoHalo_ps = np.trapz(
            twoHalo_ps * (1 + hcos.zs) ** -2 * hcos.comoving_radial_distance(hcos.zs) ** -2 * (hcos.h_of_z(hcos.zs) ** -1),
            hcos.zs, axis=-1)
        return clCIBCIB_oneHalo_ps, clCIBCIB_twoHalo_ps

<|MERGE_RESOLUTION|>--- conflicted
+++ resolved
@@ -7,11 +7,7 @@
 class hm_framework:
     """ Set the halo model parameters """
     def __init__(self, lmax_out=3000, m_min=2e13, m_max=5e16, nMasses=30, z_min=0.07, z_max=3, nZs=30, k_min = 1e-4,\
-<<<<<<< HEAD
-                 k_max=10, nks=1001, mass_function='sheth-torman', mdef='vir', cosmoParams=None):
-=======
                  k_max=10, nks=1001, mass_function='sheth-torman', mdef='vir', cosmoParams=None, xmax=5, nxs=40000):
->>>>>>> d0d30091
         """ Inputs:
                 * lmax_out = int. Maximum multipole at which to return the lensing reconstruction
                 * m_min = Minimum virial mass for the halo model calculation
