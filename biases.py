import numpy as np
import hmvec as hm
import tools as tls
import second_bispec_bias_stuff as sbbs #FIXME:remove this when the secondary bispectrum bias is properly incorporated
import quicklens as ql

class hm_framework:
    """ Set the halo model parameters """
    def __init__(self, lmax_out=3000, m_min=2e13, m_max=5e16, nMasses=30, z_min=0.07, z_max=3, nZs=30, k_min = 1e-4,\
                 k_max=10, nks=1001, mass_function='sheth-torman', mdef='vir', cib_model='planck13', cosmoParams=None, xmax=5, nxs=40000):
        """ Inputs:
                * lmax_out = int. Maximum multipole at which to return the lensing reconstruction
                * m_min = Minimum virial mass for the halo model calculation
                * m_max = Maximum virial mass for the halo model calculation (bot that massCut_Mvir will overide this)
                * nMasses = Integer. Number of steps in mass for the integrals
                * z_min = Minimum redshift for the halo model calc
                * z_max = Maximum redshift for the halo model calc
                * nZs = Integer. Number of steps in redshift for the integrals
                * k_min = Minimum k for the halo model calc
                * k_max = Maximum k for the halo model calc
                * nks = Integer. Number of steps in k for the integrals
                * mass_function = String. Halo mass function to use. Must be coded into hmvec
                * mdef = String. Mass definition. Must be defined in hmvec for the chosen mass_function
                * cib_model = CIB halo model and fit params. Either 'planck13' or 'vierro' (the latter after Viero et al 13.)
                * cosmoParams = Dictionary of cosmological parameters to initialised HaloModel hmvec object
                * xmax = Float. Electron pressure profile integral xmax (see further docs at hmvec.add_nfw_profile() )
                * nxs = Integer. Electron pressure profile integral number of x's
        """
        self.lmax_out = lmax_out
        self.nMasses = nMasses
        self.m_min = m_min
        self.m_max = m_max
        self.z_min = z_min
        self.z_max = z_max
        self.nZs = nZs
        self.mass_function = mass_function
        self.mdef = mdef
        zs = np.linspace(z_min,z_max,nZs) # redshifts
        ms = np.geomspace(m_min,m_max,nMasses) # masses
        ks = np.geomspace(k_min,k_max,nks) # wavenumbers
        self.T_CMB = 2.7255e6
        self.nZs = nZs
        self.nxs = nxs
        self.xmax = xmax
        self.cosmoParams = cosmoParams

        self.hcos = hm.HaloModel(zs,ks,ms=ms,mass_function=mass_function,params=cosmoParams,mdef=mdef)
        self.hcos.add_battaglia_pres_profile("y",family="pres",xmax=xmax,nxs=nxs)
        self.hcos.set_cibParams(cib_model)

        self.ms_rescaled = self.hcos.ms[...]/self.hcos.rho_matter_z(0)

    def __str__(self):
        """ Print out halo model calculator properties """
        m_min = '{:.2e}'.format(self.m_min)
        m_max = '{:.2e}'.format(self.m_max)
        z_min = '{:.2f}'.format(self.z_min)
        z_max = '{:.2f}'.format(self.z_max)

        return 'M_min: ' + m_min + '  M_max: ' + m_max + '  n_Masses: '+ str(self.nMasses) + '\n' + '  z_min: ' + z_min + '  z_max: ' + z_max + '  n_zs: ' + str(self.nZs) +  '\n' +'  Mass function: ' + self.mass_function + '  Mass definition: ' + self.mdef

    def get_consistency(self, exp):
        """
        Calculate consistency relation for 2-halo term given some mass cut
        Input:
            * exp = a qest.experiment object
        """
        mMask = np.ones(self.nMasses)
        mMask[exp.massCut<self.hcos.ms]=0

        # This is an adhoc fix for the large scales. Perhaps not needed here.
        # Essentially the one halo terms are flat on large scales, this means the as k->0 you are dominated by these
        # terms rather than the two halo term, which tends to P_lin (for the matter halo model)
        # The consistency term should just subtract this off.
        # I have removed this for now as i think it is likley subdomiant
        self.consistency =  np.trapz(self.hcos.nzm*self.hcos.bh*self.hcos.ms/self.hcos.rho_matter_z(0)*mMask,self.hcos.ms, axis=-1)

    def get_hod_factorial(self, n, exp):
        """
        Calculate the function of f_cen and f_sat coming from <N_gal(N_gal-1)...(N_gal-j)>, where j=n-1
        - Input:
            * n = int. Number of different galaxies in the halo.
            * exp = a qest.experiment object
        - Return:
            * a 2D array with size (num of zs, num of ms)
        """
        j = n-1
        autofreq = np.array([[exp.freq_GHz], [exp.freq_GHz]], dtype=np.double)   *1e9    #Ghz
        f_cen = tls.from_Jypersr_to_uK(exp.freq_GHz) * self.hcos._get_fcen(autofreq[0])[:,:,0]
        f_sat = tls.from_Jypersr_to_uK(exp.freq_GHz) * self.hcos._get_fsat(autofreq[0], cibinteg='trap', satmf='Tinker')[:,:,0]
        return (f_sat / f_cen)**j * ( (1 + j) * f_cen +  f_sat )

    def get_tsz_bias(self, exp, fftlog_way=True, get_secondary_bispec_bias=False, bin_width_out=30, \
                     bin_width_out_second_bispec_bias=1000, exp_param_list=None):
        """
        Calculate the tsz biases given an "experiment" object (defined in qest.py)
        Input:
            * exp = a qest.experiment object
            * (optional) fftlog_way = Boolean. If true, use 1D fftlog reconstructions, otherwise use 2D quicklens
            * (optional) get_secondary_bispec_bias = False. Compute and return the secondary bispectrum bias (slow)
            * (optional) bin_width_out = int. Bin width of the output lensing reconstruction
            * (optional) bin_width_out_second_bispec_bias = int. Bin width of the output secondary bispectrum bias
            * (optional) exp_param_list = list of inputs to initialise the 'exp' experiment object
        """
        hcos = self.hcos
        self.get_consistency(exp)

        # Output ells
        ells_out = np.arange(self.lmax_out+1)
        if not fftlog_way:
            lbins = np.arange(1,self.lmax_out+1,bin_width_out)

        if get_secondary_bispec_bias:
<<<<<<< HEAD
            lbins_second_bispec_bias = np.arange(1,self.lmax_out+1,bin_width_out_second_bispec_bias)
            # FIXME: IMPORTANT: shouldn't this be INSIDE the integrals involving phi?
            conversion_factor_second_bispec_bias = np.nan_to_num(1 / (0.5 * lbins_second_bispec_bias * (lbins_second_bispec_bias + 1)))
=======
            lbins_second_bispec_bias = np.arange(10, self.lmax_out+1, bin_width_out_second_bispec_bias)
            # No need for a conversion factor btw kapp and phi bc this is already impletemented in get_inner_reconstruction()
            conversion_factor_second_bispec_bias = 1 #np.nan_to_num(1 / (0.5 * lbins_second_bispec_bias * (lbins_second_bispec_bias + 1)))
>>>>>>> df20ac1c

        nx = self.lmax_out+1 if fftlog_way else exp.pix.nx

        # The one and two halo bias terms -- these store the integrand to be integrated over z.
        # Dimensions depend on method
        oneHalo_4pt = np.zeros([nx,self.nZs])+0j if fftlog_way else np.zeros([nx,nx,self.nZs])+0j
        twoHalo_4pt = np.zeros([nx,self.nZs])+0j if fftlog_way else np.zeros([nx,nx,self.nZs])+0j
        oneHalo_cross = np.zeros([nx,self.nZs])+0j if fftlog_way else np.zeros([nx,nx,self.nZs])+0j
        twoHalo_cross = np.zeros([nx,self.nZs])+0j if fftlog_way else np.zeros([nx,nx,self.nZs])+0j
        if get_secondary_bispec_bias:
            oneHalo_second_bispec = np.zeros([len(lbins_second_bispec_bias),self.nZs])+0j

        for i,z in enumerate(hcos.zs):
            #Temporary storage
            integrand_oneHalo_4pt = np.zeros([nx,self.nMasses])+0j if fftlog_way else np.zeros([nx,nx,self.nMasses])+0j
            integrand_oneHalo_cross =np.zeros([nx,self.nMasses])+0j if fftlog_way else np.zeros([nx,nx,self.nMasses])+0j
            integrand_twoHalo_2g = np.zeros([nx,self.nMasses])+0j if fftlog_way else np.zeros([nx,nx,self.nMasses])+0j
            integrand_twoHalo_1g = np.zeros([nx,self.nMasses])+0j if fftlog_way else np.zeros([nx,nx,self.nMasses])+0j
            if get_secondary_bispec_bias:
                integrand_oneHalo_second_bispec = np.zeros([len(lbins_second_bispec_bias),self.nMasses])+0j

            # M integral.
            for j,m in enumerate(hcos.ms):
                if m> exp.massCut: continue
                y = tls.pkToPell(hcos.comoving_radial_distance(hcos.zs[i]),hcos.ks,hcos.pk_profiles['y'][i,j]\
                                 *(1-np.exp(-(hcos.ks/hcos.p['kstar_damping']))), ellmax=exp.lmax)
                # Get the kappa map
                kap = tls.pkToPell(hcos.comoving_radial_distance(hcos.zs[i]),hcos.ks,hcos.uk_profiles['nfw'][i,j]\
                                   *hcos.lensing_window(hcos.zs[i],1100.), ellmax=self.lmax_out)
                kfft = kap*self.ms_rescaled[j]/(1+hcos.zs[i])**3 if fftlog_way else ql.spec.cl2cfft(kap,exp.pix).fft*self.ms_rescaled[j]/(1+hcos.zs[i])**3

                phi_estimate_cfft = exp.get_TT_qe(fftlog_way, ells_out, y,y)

                # Accumulate the integrands
                integrand_oneHalo_cross[...,j] = phi_estimate_cfft*np.conjugate(kfft)*hcos.nzm[i,j]
                integrand_oneHalo_4pt[...,j] = phi_estimate_cfft*np.conjugate(phi_estimate_cfft) * hcos.nzm[i,j]
                integrand_twoHalo_1g[...,j] = np.conjugate(kfft)*hcos.nzm[i,j]*hcos.bh[i,j]
                integrand_twoHalo_2g[...,j] = phi_estimate_cfft*hcos.nzm[i,j]*hcos.bh[i,j]

                if get_secondary_bispec_bias:
                    # Temporary secondary bispectrum bias stuff
                    # The part with the nested lensing reconstructions
                    # FIXME: currently the following is incompatible with fftlog_way=False (bc of kfft, conversion_factor, etc)
                    secondary_bispec_bias_reconstructions = sbbs.get_secondary_bispec_bias(lbins_second_bispec_bias, exp_param_list, y, kfft) # FIXME: change input to exp_param_list in CIB as well
                    integrand_oneHalo_second_bispec[..., j] = hcos.nzm[i,j] * secondary_bispec_bias_reconstructions
                    # FIXME:add the 2-halo term. Should be easy.

            # Perform the m integrals
            oneHalo_4pt[...,i]=np.trapz(integrand_oneHalo_4pt,hcos.ms,axis=-1)
            oneHalo_cross[...,i]=np.trapz(integrand_oneHalo_cross,hcos.ms,axis=-1)
            if get_secondary_bispec_bias:
                oneHalo_second_bispec[...,i]=np.trapz(integrand_oneHalo_second_bispec,hcos.ms,axis=-1)

            # This is the two halo term. P_k times the M integrals
            pk = tls.pkToPell(hcos.comoving_radial_distance(hcos.zs[i]),hcos.ks,hcos.Pzk[i], ellmax=self.lmax_out)
            if not fftlog_way:
                pk = ql.spec.cl2cfft(pk, exp.pix).fft

            twoHalo_4pt[...,i]=np.trapz(integrand_twoHalo_2g,hcos.ms,axis=-1)**2 *pk
            tmpCorr =np.trapz(integrand_twoHalo_1g,hcos.ms,axis=-1)
            #FIXME: do we need to apply consistency condition to integral over fg profiles too? So far only kappa part
            twoHalo_cross[...,i]=np.trapz(integrand_twoHalo_2g,hcos.ms,axis=-1)\
                                 *(tmpCorr + hcos.lensing_window(hcos.zs,1100.)[i]\
                                   - hcos.lensing_window(hcos.zs[i],1100.)*self.consistency[i])*pk

        # Convert the NFW profile in the cross bias from kappa to phi
        conversion_factor = np.nan_to_num(1 / (0.5 * ells_out*(ells_out+1) )) if fftlog_way else ql.spec.cl2cfft(np.nan_to_num(1 / (0.5 * np.arange(self.lmax_out+1)*(np.arange(self.lmax_out+1)+1) )),exp.pix).fft

        # Integrate over z
        exp.biases['tsz']['trispec']['1h'] = tls.scale_sz(exp.freq_GHz)**4 * self.T_CMB**4 \
                                             * np.trapz(oneHalo_4pt*hcos.comoving_radial_distance(hcos.zs)**-6\
                                                        *(hcos.h_of_z(hcos.zs)**3),hcos.zs,axis=-1)
        exp.biases['tsz']['trispec']['2h'] = tls.scale_sz(exp.freq_GHz)**4 * self.T_CMB**4 \
                                             * np.trapz(twoHalo_4pt*hcos.comoving_radial_distance(hcos.zs)**-6\
                                                        *(hcos.h_of_z(hcos.zs)**3),hcos.zs,axis=-1)
        exp.biases['tsz']['prim_bispec']['1h'] = 2*conversion_factor * tls.scale_sz(exp.freq_GHz)**2 * self.T_CMB**2 \
                                                 * np.trapz(oneHalo_cross*1./hcos.comoving_radial_distance(hcos.zs)**4\
                                                            *(hcos.h_of_z(hcos.zs)**2),hcos.zs,axis=-1)
        exp.biases['tsz']['prim_bispec']['2h'] = 2*conversion_factor * tls.scale_sz(exp.freq_GHz)**2 * self.T_CMB**2 \
                                                 * np.trapz(twoHalo_cross*1./hcos.comoving_radial_distance(hcos.zs)**4\
                                                            *(hcos.h_of_z(hcos.zs)**2),hcos.zs,axis=-1)
        if get_secondary_bispec_bias:
        # FIXME: check the prefactors here
            # Note the factor of 4 coming from the different permutations
            exp.biases['tsz']['second_bispec']['1h'] = 4 * conversion_factor_second_bispec_bias * tls.scale_sz(
                exp.freq_GHz) ** 2 * self.T_CMB ** 2 * np.trapz( oneHalo_second_bispec * 1.\
                                                                 / hcos.comoving_radial_distance(hcos.zs) ** 4\
                                                                 * (hcos.h_of_z(hcos.zs) ** 2), hcos.zs, axis=-1)
            exp.biases['second_bispec_bias_ells'] = lbins_second_bispec_bias

        if fftlog_way:
            exp.biases['ells'] = np.arange(self.lmax_out+1)
            return
        else:
            exp.biases['ells'] = ql.maps.cfft(exp.nx,exp.dx,fft=exp.biases['tsz']['trispec']['1h']).get_ml(lbins).ls
            exp.biases['tsz']['trispec']['1h'] = ql.maps.cfft(exp.nx,exp.dx,fft=exp.biases['tsz']['trispec']['1h']).get_ml(lbins).specs['cl']
            exp.biases['tsz']['trispec']['2h'] = ql.maps.cfft(exp.nx,exp.dx,fft=exp.biases['tsz']['trispec']['2h']).get_ml(lbins).specs['cl']
            exp.biases['tsz']['prim_bispec']['1h'] = ql.maps.cfft(exp.nx,exp.dx,fft=exp.biases['tsz']['prim_bispec']['1h']).get_ml(lbins).specs['cl']
            exp.biases['tsz']['prim_bispec']['2h'] = ql.maps.cfft(exp.nx,exp.dx,fft=exp.biases['tsz']['prim_bispec']['2h']).get_ml(lbins).specs['cl']
            return

    def get_tsz_ps(self, exp):
        """
        Calculate the tSZ power spectrum
        Input:
            * exp = a qest.experiment object
        """
        hcos = self.hcos

        # Output ells
        ells_out = np.arange(self.lmax_out+1)

        nx = self.lmax_out+1

        # The one and two halo bias terms -- these store the integrand to be integrated over z
        oneHalo_ps_tz = np.zeros([nx,self.nZs])+0j
        for i,z in enumerate(hcos.zs):
            #Temporary storage
            integrand_oneHalo_ps_tSZ = np.zeros([nx,self.nMasses])+0j

            # M integral.
            for j,m in enumerate(hcos.ms):
                if m> exp.massCut: continue
                #project the galaxy profiles
                y = tls.pkToPell(hcos.comoving_radial_distance(hcos.zs[i]),hcos.ks,hcos.pk_profiles['y'][i,j]\
                                 *(1-np.exp(-(hcos.ks/hcos.p['kstar_damping']))), ellmax=self.lmax_out)
                # Accumulate the integrands
                integrand_oneHalo_ps_tSZ[:,j] = y*np.conjugate(y)*hcos.nzm[i,j]

                # Perform the m integrals
            oneHalo_ps_tz[:,i]=np.trapz(integrand_oneHalo_ps_tSZ,hcos.ms,axis=-1)

        # Integrate over z
        ps_oneHalo_tSZ = self.T_CMB**2 * np.trapz( oneHalo_ps_tz * 1. / hcos.comoving_radial_distance(hcos.zs) ** 2\
                                                   * (hcos.h_of_z(hcos.zs)), hcos.zs, axis=-1)

        # ToDo: implement 2 halo term for tSZ PS tests
        ps_twoHalo_tSZ = np.zeros(ps_oneHalo_tSZ.shape)
        return ps_oneHalo_tSZ, ps_twoHalo_tSZ

    def get_cib_bias(self, exp, fftlog_way=True, bin_width_out=30):
        """
        Calculate the CIB biases given an "experiment" object (defined in qest.py)
        Input:
            * exp = a qest.experiment object
            * (optional) fftlog_way = Boolean. If true, use 1D fftlog reconstructions, otherwise use 2D qiucklens
            * (optional) bin_width_out = int. Bin width of the output lensing reconstruction
        """
        hcos = self.hcos
        self.get_consistency(exp)

        # Get the HOD factorial we will be needing #FIXME: there are much better ways of doing this
        hod_fact_2gal = self.get_hod_factorial(2, exp)
        hod_fact_4gal = self.get_hod_factorial(4, exp)

        # Output ells
        ells_out = np.arange(self.lmax_out+1)
        if not fftlog_way:
            lbins = np.arange(1,self.lmax_out+1,bin_width_out)

        nx = self.lmax_out+1 if fftlog_way else exp.nx

        # The one and two halo bias terms -- these store the integrand to be integrated over z
        IIII_1h = np.zeros([nx,self.nZs])+0j if fftlog_way else np.zeros([nx,nx,self.nZs])+0j
        IIII_2h = IIII_1h.copy(); oneHalo_cross = IIII_1h.copy(); twoHalo_cross = IIII_1h.copy()

        for i,z in enumerate(hcos.zs):
            #Temporary storage
            integrand_oneHalo_cross=np.zeros([nx,self.nMasses])+0j if fftlog_way else np.zeros([nx,nx,self.nMasses])+0j
            integrand_oneHalo_IIII=integrand_oneHalo_cross.copy(); integrand_twoHalo_k=integrand_oneHalo_cross.copy()
            integrand_twoHalo_II=integrand_oneHalo_cross.copy()

            # M integral.
            for j,m in enumerate(hcos.ms):
                if m> exp.massCut: continue
                #project the galaxy profiles
                u = tls.pkToPell(hcos.comoving_radial_distance(hcos.zs[i]), hcos.ks, hcos.uk_profiles['nfw'][i, j] * \
                                         (1-np.exp(-(hcos.ks/hcos.p['kstar_damping']))), ellmax=exp.lmax)

                phi_estimate_cfft_uu =  exp.get_TT_qe(fftlog_way, ells_out, u, u)

                # Get the kappa map
                kap = tls.pkToPell(hcos.comoving_radial_distance(hcos.zs[i]),hcos.ks,hcos.uk_profiles['nfw'][i,j]\
                                   *hcos.lensing_window(hcos.zs[i],1100.), ellmax=self.lmax_out)
                kfft = kap*self.ms_rescaled[j]/(1+hcos.zs[i])**3 if fftlog_way else ql.spec.cl2cfft(kap,exp.pix).fft*self.ms_rescaled[j]/(1+hcos.zs[i])**3
                # Accumulate the integrands
                integrand_oneHalo_cross[...,j] = hod_fact_2gal[i, j] * phi_estimate_cfft_uu * np.conjugate(kfft) * hcos.nzm[i,j]
                integrand_oneHalo_IIII[...,j] = hod_fact_4gal[i, j] * phi_estimate_cfft_uu * np.conjugate(phi_estimate_cfft_uu) * hcos.nzm[i,j]

                integrand_twoHalo_k[...,j] = np.conjugate(kfft) * hcos.nzm[i,j] * hcos.bh[i,j]
                integrand_twoHalo_II[...,j] = hod_fact_2gal[i, j] * phi_estimate_cfft_uu * hcos.nzm[i,j] * hcos.bh[i,j]

            # Perform the m integrals
            IIII_1h[...,i]=np.trapz(integrand_oneHalo_IIII,hcos.ms,axis=-1)

            oneHalo_cross[...,i]=np.trapz(integrand_oneHalo_cross,hcos.ms,axis=-1)

            # This is the two halo term. P_k times the M integrals
            pk = tls.pkToPell(hcos.comoving_radial_distance(hcos.zs[i]),hcos.ks,hcos.Pzk[i], ellmax=self.lmax_out)
            if not fftlog_way:
                pk = ql.spec.cl2cfft(pk, exp.pix).fft

            IIII_2h[...,i] = np.trapz(integrand_twoHalo_II,hcos.ms,axis=-1)**2 * pk

            tmpCorr =np.trapz(integrand_twoHalo_k,hcos.ms,axis=-1)
            twoHalo_cross[...,i]=np.trapz(integrand_twoHalo_II,hcos.ms,axis=-1)\
                                 *(tmpCorr + hcos.lensing_window(hcos.zs,1100.)[i] - hcos.lensing_window(hcos.zs[i],1100.)\
                                   *self.consistency[i])*pk#

        # Convert the NFW profile in the cross bias from kappa to phi
        conversion_factor = np.nan_to_num(1 / (0.5 * ells_out*(ells_out+1) )) if fftlog_way else ql.spec.cl2cfft(np.nan_to_num(1 / (0.5 * np.arange(self.lmax_out+1)*(np.arange(self.lmax_out+1)+1) )),exp.pix).fft

        # Integrand factors from Limber projection (adapted to hmvec conventions)
        IIII_integrand = (1+hcos.zs)**-4 * hcos.comoving_radial_distance(hcos.zs)**-6 * hcos.h_of_z(hcos.zs)**-1
        kII_integrand  = (1+hcos.zs)**-2 * hcos.comoving_radial_distance(hcos.zs)**-4

        # Integrate over z
        exp.biases['cib']['trispec']['1h'] = np.trapz( IIII_integrand*IIII_1h, hcos.zs, axis=-1)
        exp.biases['cib']['trispec']['2h'] = np.trapz( IIII_integrand*IIII_2h, hcos.zs, axis=-1)
        exp.biases['cib']['prim_bispec']['1h'] = conversion_factor * np.trapz( oneHalo_cross*kII_integrand,
                                                                               hcos.zs, axis=-1)
        exp.biases['cib']['prim_bispec']['2h'] = conversion_factor * np.trapz( twoHalo_cross*kII_integrand,
                                                                               hcos.zs, axis=-1)

        if fftlog_way:
            exp.biases['ells'] = np.arange(self.lmax_out+1)
            return
        else:
            exp.biases['ells'] = ql.maps.cfft(exp.nx,exp.dx,fft=exp.biases['cib']['trispec']['1h']).get_ml(lbins).ls
            exp.biases['cib']['trispec']['1h'] = ql.maps.cfft(exp.nx,exp.dx,fft=exp.biases['cib']['trispec']['1h']).get_ml(lbins).specs['cl']
            exp.biases['cib']['trispec']['2h'] = ql.maps.cfft(exp.nx,exp.dx,fft=exp.biases['cib']['trispec']['2h']).get_ml(lbins).specs['cl']
            exp.biases['cib']['prim_bispec']['1h'] = ql.maps.cfft(exp.nx,exp.dx,fft=exp.biases['cib']['prim_bispec']['1h']).get_ml(lbins).specs['cl']
            exp.biases['cib']['prim_bispec']['2h'] = ql.maps.cfft(exp.nx,exp.dx,fft=exp.biases['cib']['prim_bispec']['2h']).get_ml(lbins).specs['cl']
            return

    def get_cib_ps(self, exp):
        """
        Calculate the CIB power spectrum
        Input:
            * exp = a qest.experiment object
        """
        autofreq = np.array([[exp.freq_GHz], [exp.freq_GHz]], dtype=np.double)   *1e9    #Ghz
        hcos = self.hcos

        gal_prof_square = hcos._get_cib_square(autofreq, satflag=True, cibinteg='trap', satmf='Tinker')
        gal_prof = hcos._get_cib(autofreq[0], satflag=True, cibinteg='trap', satmf='Tinker')

        # Output ells
        ells_out = np.arange(self.lmax_out+1)

        nx = self.lmax_out+1

        # The one and two halo bias terms -- these store the integrand to be integrated over z
        oneHalo_ps = np.zeros([nx,self.nZs])+0j
        twoHalo_ps = np.zeros([nx,self.nZs])+0j
        for i,z in enumerate(hcos.zs):
            #Temporary storage
            integrand_oneHalo_ps = np.zeros([nx,self.nMasses])+0j
            integrand_twoHalo_2g = np.zeros([nx, self.nMasses]) + 0j

            # M integral.
            for j,m in enumerate(hcos.ms):
                if m> exp.massCut: continue
                #project the galaxy profiles
                g_square = tls.pkToPell(hcos.comoving_radial_distance(hcos.zs[i]), hcos.ks,
                                    gal_prof_square[i, j] * (1 - np.exp(-(hcos.ks / hcos.p['kstar_damping']))),
                                    ellmax=self.lmax_out)
                g = tls.pkToPell(hcos.comoving_radial_distance(hcos.zs[i]), hcos.ks,
                             gal_prof[i, j] * (1 - np.exp(-(hcos.ks / hcos.p['kstar_damping']))), ellmax=self.lmax_out)
                # Accumulate the integrands
                integrand_oneHalo_ps[:, j] = g_square * hcos.nzm[i, j]
                integrand_twoHalo_2g[:, j] = g * hcos.nzm[i, j] * hcos.bh[i, j]

                # Perform the m integrals
            oneHalo_ps[:, i] = np.trapz(integrand_oneHalo_ps, hcos.ms, axis=-1)
            # This is the two halo term. P_k times the M integrals
            pk = tls.pkToPell(hcos.comoving_radial_distance(hcos.zs[i]), hcos.ks, hcos.Pzk[i], ellmax=self.lmax_out)
            twoHalo_ps[:, i] = np.trapz(integrand_twoHalo_2g, hcos.ms, axis=-1) ** 2 * pk

        # Integrate over z
        clCIBCIB_oneHalo_ps = np.trapz(
            oneHalo_ps * (1 + hcos.zs) ** -2 * hcos.comoving_radial_distance(hcos.zs) ** -2 * (hcos.h_of_z(hcos.zs) ** -1),
            hcos.zs, axis=-1)
        clCIBCIB_twoHalo_ps = np.trapz(
            twoHalo_ps * (1 + hcos.zs) ** -2 * hcos.comoving_radial_distance(hcos.zs) ** -2 * (hcos.h_of_z(hcos.zs) ** -1),
            hcos.zs, axis=-1)
        return clCIBCIB_oneHalo_ps, clCIBCIB_twoHalo_ps

    def get_mixed_biases(self, exp, fftlog_way=True, bin_width_out=30):
        """
        Calculate the biases involving both CIB and tSZ given an "experiment" object (defined in qest.py)
        Input:
            * exp = a qest.experiment object
            * (optional) fftlog_way = Boolean. If true, use 1D fftlog reconstructions, otherwise use 2D qiucklens
            * (optional) bin_width_out = int. Bin width of the output lensing reconstruction
        """
        hcos = self.hcos
        self.get_consistency(exp)

        # Get the HOD factorial we will be needing #FIXME: there are much better ways of doing this
        hod_fact_1gal = self.get_hod_factorial(2, exp)
        hod_fact_2gal = self.get_hod_factorial(2, exp)
        hod_fact_3gal = self.get_hod_factorial(2, exp)
        hod_fact_4gal = self.get_hod_factorial(4, exp)

        # Output ells
        ells_out = np.arange(self.lmax_out+1)
        if not fftlog_way:
            lbins = np.arange(1,self.lmax_out+1,bin_width_out)

        nx = self.lmax_out+1 if fftlog_way else exp.nx

        # The one and two halo bias terms -- these store the integrand to be integrated over z
        Iyyy_1h = np.zeros([nx,self.nZs])+0j if fftlog_way else np.zeros([nx,nx,self.nZs])+0j
        IIyy_1h = Iyyy_1h.copy(); yIII_1h = Iyyy_1h.copy(); Iyyy_2h = Iyyy_1h.copy(); IIyy_2h = Iyyy_1h.copy()
        yIII_2h = Iyyy_1h.copy(); oneHalo_cross = Iyyy_1h.copy(); twoHalo_cross = Iyyy_1h.copy();
        IyIy_2h = Iyyy_1h.copy(); IyIy_1h = Iyyy_1h.copy()

        for i,z in enumerate(hcos.zs):
            #Temporary storage
            integrand_oneHalo_cross=np.zeros([nx,self.nMasses])+0j if fftlog_way else np.zeros([nx,nx,self.nMasses])+0j
            integrand_oneHalo_Iyyy=integrand_oneHalo_cross.copy(); integrand_oneHalo_IIyy=integrand_oneHalo_cross.copy()
            integrand_oneHalo_yIII=integrand_oneHalo_cross.copy(); integrand_twoHalo_k=integrand_oneHalo_cross.copy()
            integrand_twoHalo_yy=integrand_oneHalo_cross.copy(); integrand_twoHalo_Iy=integrand_oneHalo_cross.copy()
            integrand_twoHalo_II=integrand_oneHalo_cross.copy(); integrand_oneHalo_IyIy=integrand_oneHalo_cross.copy()

            # M integral.
            for j,m in enumerate(hcos.ms):
                if m> exp.massCut: continue
                #project the galaxy profiles
                y = tls.pkToPell(hcos.comoving_radial_distance(hcos.zs[i]), hcos.ks, hcos.pk_profiles['y'][i, j] \
                                 * (1 - np.exp(-(hcos.ks / hcos.p['kstar_damping']))), ellmax=exp.lmax)
                u = tls.pkToPell(hcos.comoving_radial_distance(hcos.zs[i]), hcos.ks, hcos.uk_profiles['nfw'][i, j] * \
                                         (1-np.exp(-(hcos.ks/hcos.p['kstar_damping']))), ellmax=exp.lmax)

                phi_estimate_cfft_uu =  exp.get_TT_qe(fftlog_way, ells_out, u, u)
                phi_estimate_cfft_uy =  exp.get_TT_qe(fftlog_way, ells_out, u, y)
                phi_estimate_cfft_yy = exp.get_TT_qe(fftlog_way, ells_out, y, y)

                # Get the kappa map
                kap = tls.pkToPell(hcos.comoving_radial_distance(hcos.zs[i]),hcos.ks,hcos.uk_profiles['nfw'][i,j]\
                                   *hcos.lensing_window(hcos.zs[i],1100.), ellmax=self.lmax_out)
                kfft = kap*self.ms_rescaled[j]/(1+hcos.zs[i])**3 if fftlog_way else ql.spec.cl2cfft(kap,exp.pix).fft*self.ms_rescaled[j]/(1+hcos.zs[i])**3
                # Accumulate the integrands
                integrand_oneHalo_cross[...,j] = hod_fact_1gal[i,j] * phi_estimate_cfft_uy * np.conjugate(kfft) * hcos.nzm[i,j]
                integrand_oneHalo_Iyyy[...,j] = hod_fact_1gal[i,j] * phi_estimate_cfft_uy * np.conjugate(phi_estimate_cfft_yy) * hcos.nzm[i,j]
                integrand_oneHalo_IIyy[...,j] = hod_fact_2gal[i,j] * phi_estimate_cfft_uu * np.conjugate(phi_estimate_cfft_yy) * hcos.nzm[i,j]
                integrand_oneHalo_IyIy[...,j] = hod_fact_2gal[i,j] * phi_estimate_cfft_uy * np.conjugate(phi_estimate_cfft_uy) * hcos.nzm[i,j]
                integrand_oneHalo_yIII[...,j] = hod_fact_3gal[i,j] * phi_estimate_cfft_uu * np.conjugate(phi_estimate_cfft_uy) * hcos.nzm[i,j]

                integrand_twoHalo_k[...,j] = np.conjugate(kfft) * hcos.nzm[i,j] * hcos.bh[i,j]
                integrand_twoHalo_yy[...,j] = phi_estimate_cfft_yy * hcos.nzm[i,j] * hcos.bh[i,j]
                integrand_twoHalo_Iy[...,j] = hod_fact_1gal[i,j] * phi_estimate_cfft_uy * hcos.nzm[i,j] * hcos.bh[i,j]
                integrand_twoHalo_II[...,j] = hod_fact_2gal[i,j] * phi_estimate_cfft_uu * hcos.nzm[i,j] * hcos.bh[i,j]

            # Perform the m integrals
            Iyyy_1h[...,i]=np.trapz(integrand_oneHalo_Iyyy,hcos.ms,axis=-1)
            IIyy_1h[...,i]=np.trapz(integrand_oneHalo_IIyy,hcos.ms,axis=-1)
            IyIy_1h[...,i]=np.trapz(integrand_oneHalo_IyIy,hcos.ms,axis=-1)
            yIII_1h[...,i]=np.trapz(integrand_oneHalo_yIII,hcos.ms,axis=-1)

            oneHalo_cross[...,i]=np.trapz(integrand_oneHalo_cross,hcos.ms,axis=-1)

            # This is the two halo term. P_k times the M integrals
            pk = tls.pkToPell(hcos.comoving_radial_distance(hcos.zs[i]),hcos.ks,hcos.Pzk[i], ellmax=self.lmax_out)
            if not fftlog_way:
                pk = ql.spec.cl2cfft(pk, exp.pix).fft

            Iyyy_2h[...,i] = np.trapz(integrand_twoHalo_Iy,hcos.ms,axis=-1) * np.trapz(integrand_twoHalo_yy,hcos.ms,axis=-1) * pk
            IIyy_2h[...,i] = np.trapz(integrand_twoHalo_II,hcos.ms,axis=-1) * np.trapz(integrand_twoHalo_yy,hcos.ms,axis=-1) * pk
            IyIy_2h[...,i] = np.trapz(integrand_twoHalo_Iy,hcos.ms,axis=-1)**2 * pk
            yIII_2h[...,i] = np.trapz(integrand_twoHalo_Iy,hcos.ms,axis=-1) * np.trapz(integrand_twoHalo_II,hcos.ms,axis=-1) * pk

            tmpCorr =np.trapz(integrand_twoHalo_k,hcos.ms,axis=-1)
            twoHalo_cross[...,i]=np.trapz(integrand_twoHalo_Iy,hcos.ms,axis=-1)\
                                 *(tmpCorr + hcos.lensing_window(hcos.zs,1100.)[i] - hcos.lensing_window(hcos.zs[i],1100.)\
                                   *self.consistency[i])*pk#

        # Convert the NFW profile in the cross bias from kappa to phi
        conversion_factor = np.nan_to_num(1 / (0.5 * ells_out*(ells_out+1) )) if fftlog_way else ql.spec.cl2cfft(np.nan_to_num(1 / (0.5 * np.arange(self.lmax_out+1)*(np.arange(self.lmax_out+1)+1) )),exp.pix).fft

        # Integrand factors from Limber projection (adapted to hmvec conventions)
        Iyyy_integrand = 4 * (1+hcos.zs)**-1 * hcos.comoving_radial_distance(hcos.zs)**-6 * hcos.h_of_z(hcos.zs)**2
        IIyy_integrand = 2 * (1+hcos.zs)**-2 * hcos.comoving_radial_distance(hcos.zs)**-6 * hcos.h_of_z(hcos.zs)
        IyIy_integrand = 2 * IIyy_integrand
        yIII_integrand = 4 * (1+hcos.zs)**-3 * hcos.comoving_radial_distance(hcos.zs)**-6
        kIy_integrand  = 2 * (1+hcos.zs)**-1 * hcos.comoving_radial_distance(hcos.zs)**-4 * hcos.h_of_z(hcos.zs)

        # Integrate over z
        exp.biases['mixed']['trispec']['1h'] = np.trapz( Iyyy_integrand*Iyyy_1h + IIyy_integrand*IIyy_1h
                                                         + IyIy_integrand*IyIy_1h + yIII_integrand*yIII_1h, hcos.zs, axis=-1)
        exp.biases['mixed']['trispec']['2h'] = np.trapz( Iyyy_integrand*Iyyy_2h + IIyy_integrand*IIyy_2h
                                                         + IyIy_integrand*IyIy_2h + yIII_integrand*yIII_2h, hcos.zs, axis=-1)
        exp.biases['mixed']['prim_bispec']['1h'] = conversion_factor * np.trapz( oneHalo_cross*kIy_integrand,
                                                                               hcos.zs, axis=-1)
        exp.biases['mixed']['prim_bispec']['2h'] = conversion_factor * np.trapz( twoHalo_cross*kIy_integrand,
                                                                               hcos.zs, axis=-1)

        if fftlog_way:
            exp.biases['ells'] = np.arange(self.lmax_out+1)
            return
        else:
            exp.biases['ells'] = ql.maps.cfft(exp.nx,exp.dx,fft=exp.biases['mixed']['trispec']['1h']).get_ml(lbins).ls
            exp.biases['mixed']['trispec']['1h'] = ql.maps.cfft(exp.nx,exp.dx,fft=exp.biases['mixed']['trispec']['1h']).get_ml(lbins).specs['cl']
            exp.biases['mixed']['trispec']['2h'] = ql.maps.cfft(exp.nx,exp.dx,fft=exp.biases['mixed']['trispec']['2h']).get_ml(lbins).specs['cl']
            exp.biases['mixed']['prim_bispec']['1h'] = ql.maps.cfft(exp.nx,exp.dx,fft=exp.biases['mixed']['prim_bispec']['1h']).get_ml(lbins).specs['cl']
            exp.biases['mixed']['prim_bispec']['2h'] = ql.maps.cfft(exp.nx,exp.dx,fft=exp.biases['mixed']['prim_bispec']['2h']).get_ml(lbins).specs['cl']
            return<|MERGE_RESOLUTION|>--- conflicted
+++ resolved
@@ -111,15 +111,9 @@
             lbins = np.arange(1,self.lmax_out+1,bin_width_out)
 
         if get_secondary_bispec_bias:
-<<<<<<< HEAD
-            lbins_second_bispec_bias = np.arange(1,self.lmax_out+1,bin_width_out_second_bispec_bias)
-            # FIXME: IMPORTANT: shouldn't this be INSIDE the integrals involving phi?
-            conversion_factor_second_bispec_bias = np.nan_to_num(1 / (0.5 * lbins_second_bispec_bias * (lbins_second_bispec_bias + 1)))
-=======
             lbins_second_bispec_bias = np.arange(10, self.lmax_out+1, bin_width_out_second_bispec_bias)
             # No need for a conversion factor btw kapp and phi bc this is already impletemented in get_inner_reconstruction()
             conversion_factor_second_bispec_bias = 1 #np.nan_to_num(1 / (0.5 * lbins_second_bispec_bias * (lbins_second_bispec_bias + 1)))
->>>>>>> df20ac1c
 
         nx = self.lmax_out+1 if fftlog_way else exp.pix.nx
 
