--- conflicted
+++ resolved
@@ -1,48 +1,15 @@
 import matplotlib.pyplot as plt
-<<<<<<< HEAD
-import numpy as np
-import biases
-import qest
-import tools as tls
-=======
+
 import qest
 import numpy as np
 import hmvec as hm
 import tools as tls
 import biases
->>>>>>> d0d30091
 
 
 def test_cib_ps(hm_object, exp_object):
     """ Check the CIB power spectrum"""
-<<<<<<< HEAD
-    # Initialise experiment object
-    nlev_t = 18.  # uK arcmin
-    beam_size = 1.  # arcmin
-    lmax = 3000  # Maximum ell for the reconstruction
-    lmax_out = 3000  # Maximum ell for the output
-
-    # Initialise experiments with various different mass cuts
-    SPT_nocut = qest.experiment(nlev_t, beam_size, lmax, massCut_Mvir=5e17, freq_GHz=857.)
-
-    # Initialise halo model calculator
-    # This should roughly match the cosmology in Nick's tSZ papers
-    cosmoParams = {'As': 2.4667392631170437e-09, 'ns': .96, 'omch2': (0.25 - .043) * .7 ** 2, 'ombh2': 0.044 * .7 ** 2,'H0': 70.}  # Note that for now there is still cosmology dependence in the cls defined within the experiment class
-
-    nZs = 30  # 30
-    nMasses = 30  # 30
-    z_max = 6
-    z_min = 0.01
-    m_min=1e6
-    m_max=1e15
-
-    # Initialise a halo model object for the CIB PS calculation, using mostly default parameters
-    hm_calc = biases.hm_framework(lmax_out=lmax_out, cosmoParams=cosmoParams, nZs=nZs, nMasses=nMasses, z_max=z_max, z_min=z_min, m_min=m_min, m_max=m_max)
-
-    clCIBCIB_oneHalo_ps, clCIBCIB_twoHalo_ps = hm_calc.get_cib_ps(SPT_nocut)
-=======
     clCIBCIB_oneHalo_ps, clCIBCIB_twoHalo_ps = hm_object.get_cib_ps(exp_object)
->>>>>>> d0d30091
     plt.loglog(clCIBCIB_oneHalo_ps + clCIBCIB_twoHalo_ps, label='total')
     plt.loglog(clCIBCIB_oneHalo_ps, label='1 halo term')
     plt.loglog(clCIBCIB_twoHalo_ps, label='2 halo term')
@@ -52,43 +19,6 @@
     plt.ylabel(r'$C_l$')
     plt.xlim([10, 1e4])
     plt.title('CIB power spectrum')
-    return
-
-def test_tSZ_ps():
-    """ Check the tSZ power spectrum. Produces a plot that can be compared to, e.g., Figure 5 of Battaglia, Bond, Pfrommer & Sievers"""
-    # Initialise experiment object
-    nlev_t = 18.  # uK arcmin
-    beam_size = 1.  # arcmin
-    lmax = 3000  # Maximum ell for the reconstruction
-    lmax_out = 10000  # Maximum ell for the output
-
-    # Initialise experiments with various different mass cuts
-    SPT_nocut = qest.experiment(nlev_t, beam_size, lmax, massCut_Mvir=5e17, freq_GHz=857.)
-
-    # Initialise halo model calculator
-    # This should roughly match the cosmology in Nick's tSZ papers
-    cosmoParams = {'As': 2.4667392631170437e-09, 'ns': .96, 'omch2': (0.25 - .043) * .7 ** 2, 'ombh2': 0.044 * .7 ** 2,'H0': 70.}  # Note that for now there is still cosmology dependence in the cls defined within the experiment class
-
-    nZs = 30  # 30
-    nMasses = 30  # 30
-    z_max = 6
-    z_min = 0.01
-    m_min=1e6
-    m_max=1e15
-
-    # Initialise a halo model object for the tSZ PS calculation, using mostly default parameters
-    hm_calc = biases.hm_framework(lmax_out=lmax_out, cosmoParams=cosmoParams, nZs=nZs, nMasses=nMasses, z_max=z_max, z_min=z_min, m_min=m_min, m_max=m_max)
-
-    cltSZtSZ_oneHalo_ps, cltSZtSZ_twoHalo_ps = hm_calc.get_tsz_ps(SPT_nocut)
-    plt.loglog(np.arange(len(cltSZtSZ_oneHalo_ps)),np.arange(len(cltSZtSZ_oneHalo_ps))*(np.arange(len(cltSZtSZ_oneHalo_ps))+1)/(2*np.pi)*tls.scale_sz(150.)**2 * cltSZtSZ_oneHalo_ps,label='z>{}'.format(z_min))
-
-    plt.xlim([200, 10000])
-    plt.ylim([0.5, 10])
-    plt.ylabel(r'$l(l+1)C_l/2\pi$')
-    plt.xlabel(r'$l$')
-    plt.legend()
-    plt.grid(which='both')
-    plt.title('tSZ power spectrum at 150GHz')
     return
 
 
@@ -141,14 +71,6 @@
     plt.grid(which='both')
 
 if __name__ == '__main__':
-<<<<<<< HEAD
-    # Check CIB power spectrum
-    test_cib_ps()
-    plt.figure()
-    # Check tSZ power spectrum
-    #test_tSZ_ps()
-    plt.show()
-=======
     which_test = 'test_CIB' # 'test_CIB' or 'test_tSZ'
 
     # Initialise the experiment and halo model object for which to run the tests
@@ -191,4 +113,3 @@
         test_cib_ps(hm_calc, SPT_nocut)
 
     plt.show()
->>>>>>> d0d30091
