--- conflicted
+++ resolved
@@ -3,11 +3,8 @@
 import functools
 from astropy import units as u
 from astropy.cosmology import Planck15
-<<<<<<< HEAD
 import quicklens as ql
-=======
 from astropy.cosmology import FlatLambdaCDM
->>>>>>> cae0e803
 
 def scale_sz(freq=150.):
     """ f_nu in the literature. this is only the non-relativistic formula. note that the formula in alexs paper is wrong. get it from sehgal et al."""
