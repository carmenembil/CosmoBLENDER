import numpy as np
from scipy.interpolate import interp1d
import functools
from astropy import units as u
from astropy.cosmology import Planck15
import quicklens as ql

def scale_sz(freq=150.):
    """ f_nu in the literature. this is only the non-relativistic formula. note that the formula in alexs paper is wrong. get it from sehgal et al."""
    #freq must be in GHz
    freq_hz = freq*1e9
    T_CMB = 2.7255e6
    h = 6.6260755e-27#6.62607004e-34
    K_b = 1.380658e-16#1.38064852e-23
    T_CMB_K = T_CMB/1e6
    x_nu = h*freq_hz/(K_b * T_CMB_K)
    return x_nu * np.cosh(x_nu/2.)/np.sinh(x_nu/2.) - 4

def from_Jypersr_to_uK(freq_GHz):
    """ Convert from specific intensity (in Jy sr^-1) to CMB thermodynamic temperature units (in microKelvin),
        assuming infinitely narrow bands.
    - Inputs:
        * freq_GHz = Frequency at which the measurement is made. In units of GHz
    - Returns:
        Multiplicative conversion factor in units of microKelvin/(Jy sr^-1)
    """
    freq = freq_GHz * u.GHz
    equiv = u.thermodynamic_temperature(freq, Planck15.Tcmb0)
    return (1. * u.Jy / u.sr).to(u.uK, equivalencies=equiv).value


def split_positive_negative(spectrum):
    """ Separately return the positive and negative parts of an input np.array named spectrum.
    """
    spectrum_pos = spectrum.copy()
    spectrum_neg = spectrum.copy()

    spectrum_pos[spectrum < 0] = np.nan
    spectrum_neg[spectrum > 0] = np.nan
    return spectrum_pos, - spectrum_neg

def pkToPell(chi,ks,pk,ellmax=9001):
    # State that the argument in P(k) is P(k*chi), and then set l=k*chi so that P(l/chi)
    interp = interp1d(ks*chi,pk,kind='cubic',bounds_error=False,fill_value=0)
    return interp(np.arange(0,ellmax+1))

<<<<<<< HEAD
def cl2cfft_mod(cl, pix, ls=None, right=0, left=None):
    """
    Adapted from D.Hanson's Quikclens. Returns a maps.cfft object with the pixelization pix,
    with FFT(lx,ly) = linear interpolation of cl[l] at l = sqrt(lx**2 + ly**2).
    """
    ell = pix.get_ell().flatten()
    if ls is None:
        ls = np.arange(0, len(cl))

    ret = ql.maps.cfft(nx=pix.nx, dx=pix.dx,
                       fft=np.array(np.interp(ell, ls, cl, right=right, left=left).reshape(pix.nx, pix.ny),
                                    dtype=complex),
                       ny=pix.ny, dy=pix.dy)

    return ret

def calculate_cl_bias(pix, clee, clpp, lbins, clee_ls=None, clpp_ls=None, aux_e_array=None, aux_p_array=None,
                      left=None):
    '''
    Function to calculate relevant spectra related to lensing B-modes. Adapted from D.Hanson's Quicklens
    '''
    ret = ql.maps.cfft(nx=pix.nx, dx=pix.dx, ny=pix.ny, dy=pix.dy)

    lx, ly = ret.get_lxly()
    l = np.sqrt(lx ** 2 + ly ** 2)
    psi = np.arctan2(lx, -ly)

    clee_array = cl2cfft_mod(clee, ret, ls=clee_ls, left=left).fft
    clpp_array = cl2cfft_mod(clpp, ret, ls=clpp_ls, left=left).fft
    if aux_e_array is not None:
        clee_array = clee_array * aux_e_array
    if aux_p_array is not None:
        clpp_array = clpp_array * aux_p_array

    exp_pos = np.exp(4.j * psi)
    exp_neg = np.exp(-4.j * psi)
    lxsq = lx ** 2
    lysq = ly ** 2
    lxly = lx * ly
    ret.fft = 0.25 * (np.fft.fft2(np.fft.ifft2(2 * clee_array * lxsq) * np.fft.ifft2(clpp_array * lxsq))
                      - np.fft.fft2(
                np.fft.ifft2(clee_array * (exp_pos) * lxsq) * np.fft.ifft2(clpp_array * lxsq)) * exp_neg
                      - np.fft.fft2(
                np.fft.ifft2(clee_array * (exp_neg) * lxsq) * np.fft.ifft2(clpp_array * lxsq)) * exp_pos

                      + np.fft.fft2(np.fft.ifft2(2 * clee_array * lysq) * np.fft.ifft2(clpp_array * lysq))
                      - np.fft.fft2(
                np.fft.ifft2(clee_array * (exp_pos) * lysq) * np.fft.ifft2(clpp_array * lysq)) * exp_neg
                      - np.fft.fft2(
                np.fft.ifft2(clee_array * (exp_neg) * lysq) * np.fft.ifft2(clpp_array * lysq)) * exp_pos

                      + np.fft.fft2(np.fft.ifft2(2 * clee_array * 2 * lxly) * np.fft.ifft2(clpp_array * lxly))
                      - np.fft.fft2(
                np.fft.ifft2(clee_array * (exp_pos) * 2 * lxly) * np.fft.ifft2(clpp_array * lxly)) * exp_neg
                      - np.fft.fft2(
                np.fft.ifft2(clee_array * (exp_neg) * 2 * lxly) * np.fft.ifft2(clpp_array * lxly)) * exp_pos)

    ret *= 1 / (ret.dx * ret.dy)

    return ret.get_ml(lbins)
=======
def gal_window(zs):
    """ Galaxy window function
    """
    # Todo:check this
    return 1./(1.+zs)
>>>>>>> c85ca35a

# Now some useful decorators, inspired by James Fergusson

def debug(func):
    @functools.wraps(func)
    def wrapper(*args, **kwargs):
        if debug_flag:
            arguments = [f"{a}" for a in args]
            karguments = [f"{k}={v}" for k,v in kwargs.items()]
            name = func.__name__
            print("Calling "+name+" with args: "+", ".join(arguments)+" and kwargs: "+", ".join(karguments))
            value = func(*args, **kwargs)
            print("Run function: "+name+", which output: "+repr(value))
            return value
        else:
            return func(*args, **kwargs)
    return wrapper<|MERGE_RESOLUTION|>--- conflicted
+++ resolved
@@ -44,7 +44,6 @@
     interp = interp1d(ks*chi,pk,kind='cubic',bounds_error=False,fill_value=0)
     return interp(np.arange(0,ellmax+1))
 
-<<<<<<< HEAD
 def cl2cfft_mod(cl, pix, ls=None, right=0, left=None):
     """
     Adapted from D.Hanson's Quikclens. Returns a maps.cfft object with the pixelization pix,
@@ -105,13 +104,12 @@
     ret *= 1 / (ret.dx * ret.dy)
 
     return ret.get_ml(lbins)
-=======
+
 def gal_window(zs):
     """ Galaxy window function
     """
     # Todo:check this
     return 1./(1.+zs)
->>>>>>> c85ca35a
 
 # Now some useful decorators, inspired by James Fergusson
 
